--- conflicted
+++ resolved
@@ -76,11 +76,7 @@
 "UpdateAction" = "Aggiorna";
 
 /* Error message stating that update info could not be retrieved for a given app. */
-<<<<<<< HEAD
-"UpdateInfoUnavailableError" = "Non è stato trovato alcun aggiornamento per questa applicazione.";
-=======
-"UpdateInfoNotFoundError" = "Non è stato trovato nessun aggiornamento per questa app.";
->>>>>>> a3687926
+"UpdateInfoUnavailableError" = "Non è stato trovato nessun aggiornamento per questa app.";
 
 /* Update progress state of waiting to start an update */
 "WaitingUpdateStatus" = "Attendo";
