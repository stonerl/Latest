--- conflicted
+++ resolved
@@ -623,13 +623,10 @@
 				nl,
 				"zh-Hans",
 				el,
-<<<<<<< HEAD
 				fa,
-=======
 				nb,
 				id,
 				hu,
->>>>>>> af27d12f
 			);
 			mainGroup = 50290E681E53EB6A00133E3D;
 			packageReferences = (
@@ -779,13 +776,10 @@
 				50303BFF28BA06590020C46F /* nl */,
 				50D6697128DBAA2F00FD3F6A /* zh-Hans */,
 				50D6697728DBAC7200FD3F6A /* el */,
-<<<<<<< HEAD
 				29A88F8B296B7DC2000A5EDE /* fa */,
-=======
 				500A892A2924F91C004008F6 /* nb */,
 				500A892C2924FE0D004008F6 /* id */,
 				500A89302924FE43004008F6 /* hu */,
->>>>>>> af27d12f
 			);
 			name = Localizable.strings;
 			sourceTree = "<group>";
@@ -809,13 +803,10 @@
 				50303BFE28BA06560020C46F /* nl */,
 				50D6697228DBAA3A00FD3F6A /* zh-Hans */,
 				50D6697628DBAC6E00FD3F6A /* el */,
-<<<<<<< HEAD
 				29A88F8A296B7DC2000A5EDE /* fa */,
-=======
 				500A89292924F91C004008F6 /* nb */,
 				500A892D2924FE19004008F6 /* id */,
 				500A89312924FE46004008F6 /* hu */,
->>>>>>> af27d12f
 			);
 			name = Localizable.stringsdict;
 			sourceTree = "<group>";
@@ -839,13 +830,10 @@
 				50303BFD28BA06520020C46F /* nl */,
 				50D6697328DBAA4200FD3F6A /* zh-Hans */,
 				50D6697528DBAC6B00FD3F6A /* el */,
-<<<<<<< HEAD
 				29A88F89296B7DC2000A5EDE /* fa */,
-=======
 				500A89282924F91C004008F6 /* nb */,
 				500A892E2924FE1F004008F6 /* id */,
 				500A89322924FE4C004008F6 /* hu */,
->>>>>>> af27d12f
 			);
 			name = InfoPlist.strings;
 			sourceTree = "<group>";
@@ -870,13 +858,10 @@
 				50303BFC28BA06450020C46F /* nl */,
 				50D6695A28DBA9F800FD3F6A /* zh-Hans */,
 				50D6697428DBAC4B00FD3F6A /* el */,
-<<<<<<< HEAD
 				29A88F88296B7DC2000A5EDE /* fa */,
-=======
 				500A89272924F91C004008F6 /* nb */,
 				500A892B2924FDEF004008F6 /* id */,
 				500A892F2924FE32004008F6 /* hu */,
->>>>>>> af27d12f
 			);
 			name = Main.storyboard;
 			sourceTree = "<group>";
